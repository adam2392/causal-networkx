--- conflicted
+++ resolved
@@ -639,11 +639,7 @@
     See Also
     --------
     DAG
-<<<<<<< HEAD
-    APMG
-=======
     ADMG
->>>>>>> 56dfd156
     PAG
     causal_networkx.discovery.PC
 
@@ -672,15 +668,6 @@
         # number of edges allowed between nodes
         self.allowed_edges = 1
 
-<<<<<<< HEAD
-        # make sure to add all nodes to the dag
-        for graph in self._graphs:
-            for node in graph.nodes:
-                if node not in self:
-                    self.dag.add_node(node)
-
-=======
->>>>>>> 56dfd156
     def __str__(self):
         return "".join(
             [
@@ -694,10 +681,7 @@
 
     @property
     def undirected_edges(self):
-<<<<<<< HEAD
-=======
         """Return the undirected edges of the graph."""
->>>>>>> 56dfd156
         return self.undirected_edge_graph.edges
 
     def _check_cpdag(self):
