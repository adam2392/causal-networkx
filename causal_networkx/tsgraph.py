--- conflicted
+++ resolved
@@ -1,11 +1,7 @@
 from causal_networkx.cgm import ADMG
 
 
-<<<<<<< HEAD
-class TimeSeriesCausalGraph(ADMG):
-=======
 class TimeSeriesADMG(ADMG):
->>>>>>> a4433632
     # TODO: how to represent causal graph unrolled in time?
     # - an additional graph
     # - edge type indicating time point
