import networkx as nx
import numpy as np
import pytest

from causal_networkx.algorithms import d_separated
from causal_networkx.cgm import ADMG, CPDAG, PAG


class TestGraph:
    def setup_method(self):
        # start every graph with the confounded graph
        # 0 -> 1, 0 -> 2 with 1 <--> 0
        self.Graph = ADMG
        incoming_latent_data = [(0, 1)]

        # build dict-of-dict-of-dict K3
        ed1, ed2 = ({}, {})
        incoming_graph_data = {0: {1: ed1, 2: ed2}}
        self.G = self.Graph(incoming_graph_data, incoming_latent_data)


class TestNetworkxGraph(TestGraph):
    """Test ADMG relevant networkx properties."""

    def test_data_input(self):
        G = self.Graph({1: [2], 2: [3]}, name="test")
        assert G.name == "test"
        assert G.has_edge(1, 2)
        assert G.has_edge(2, 3)

        with pytest.raises(RuntimeError, match="Causal DAG must be acyclic"):
            self.Graph({1: [2], 2: [1]}, name="test")

    def test_getitem(self):
        G = self.G
        assert G[0] == {1: {}, 2: {}}
        with pytest.raises(KeyError):
            G.__getitem__("j")
        with pytest.raises(TypeError):
            G.__getitem__(["A"])

    def test_add_node(self):
        G = self.Graph()
        G.add_node(0)
        assert 0 in G
        assert 0 in G.dag
        assert all(0 not in graph for graph in G._graphs[1:])
        # test add attributes
        G.add_node(1, c="red")
        G.add_node(2, c="blue")
        G.add_node(3, c="red")
        assert G.nodes[1]["c"] == "red"
        assert G.nodes[2]["c"] == "blue"
        assert G.nodes[3]["c"] == "red"
        # test updating attributes
        G.add_node(1, c="blue")
        G.add_node(2, c="red")
        G.add_node(3, c="blue")
        assert G.nodes[1]["c"] == "blue"
        assert G.nodes[2]["c"] == "red"
        assert G.nodes[3]["c"] == "blue"

    def test_add_nodes_from(self):
        G = self.Graph()
        G.add_nodes_from([0, 1, 2])
        for i in [0, 1, 2]:
            assert i in G
            assert i in G.dag
            assert all(i not in graph for graph in G._graphs[1:])
        # test add attributes
        G.add_nodes_from([0, 1, 2], c="red")
        assert G.nodes[0]["c"] == "red"
        assert G.nodes[2]["c"] == "red"
        # test that attribute dicts are not the same
        assert G.nodes[0] is not G.nodes[1]
        # test updating attributes
        G.add_nodes_from([0, 1, 2], c="blue")
        assert G.nodes[0]["c"] == "blue"
        assert G.nodes[2]["c"] == "blue"
        assert G.nodes[0] is not G.nodes[1]
        # test tuple input
        H = self.Graph()
        H.add_nodes_from(G.nodes(data=True))
        assert H.nodes[0]["c"] == "blue"
        assert H.nodes[2]["c"] == "blue"
        assert H.nodes[0] is not H.nodes[1]
        # specific overrides general
        H.add_nodes_from([0, (1, {"c": "green"}), (3, {"c": "cyan"})], c="red")
        assert H.nodes[0]["c"] == "red"
        assert H.nodes[1]["c"] == "green"
        assert H.nodes[2]["c"] == "blue"
        assert H.nodes[3]["c"] == "cyan"

    def test_remove_node(self):
        G = self.G.copy()
        G.remove_node(0)
        assert 0 not in G
        with pytest.raises(nx.NetworkXError):
            G.remove_node(-1)

    def test_remove_nodes_from(self):
        G = self.G.copy()
        G.remove_nodes_from([0, 1])
        assert list(G.nodes) == [2]
        G.remove_nodes_from([-1])  # silent fail

    def test_add_edge(self):
        G = self.Graph()
        G.add_edge(0, 1)
        assert G.has_edge(0, 1)
        G = self.Graph()
        G.add_edge(*(0, 1))
        assert G.has_edge(0, 1)

    def test_add_edges_from(self):
        G = self.Graph()
        G.add_edges_from([(0, 1), (0, 2, {"weight": 3})])
        assert G.has_edge(0, 1)
        assert G.has_edge(0, 2)
        assert G[0][2]["weight"] == 3

        G = self.Graph()
        G.add_edges_from([(0, 1), (0, 2, {"weight": 3}), (1, 2, {"data": 4})], data=2)
        assert G.has_edge(0, 1)
        assert G.has_edge(0, 2)
        assert G[0][2]["weight"] == 3
        assert G[0][2]["data"] == 2
        assert G.has_edge(1, 2)
        assert G[1][2]["data"] == 4

        with pytest.raises(nx.NetworkXError):
            G.add_edges_from([(0,)])  # too few in tuple
        with pytest.raises(nx.NetworkXError):
            G.add_edges_from([(0, 1, 2, 3)])  # too many in tuple
        with pytest.raises(TypeError):
            G.add_edges_from([0])  # not a tuple

    def test_remove_edge(self):
        G = self.G.copy()
        G.remove_edge(0, 1)
        assert not G.has_edge(0, 1)
        with pytest.raises(nx.NetworkXError):
            G.remove_edge(-1, 0)

    def test_remove_edges_from(self):
        G = self.G.copy()
        G.remove_edges_from([(0, 1)])
        assert not G.has_edge(0, 1)
        G.remove_edges_from([(0, 0)])  # silent fail

    def test_clear(self):
        G = self.G.copy()
        G.dag.graph["name"] = "K3"
        G.clear()
        assert list(G.nodes) == []
        assert all(graph.graph == {} for graph in G._graphs)

    def test_clear_edges(self):
        G = self.G.copy()
        G.dag.graph["name"] = "K3"
        nodes = list(G.nodes)
        G.clear_edges()
        assert list(G.nodes) == nodes
        assert G.dag.adj == {0: {}, 1: {}, 2: {}}
        assert list(G.edges) == []
        assert G.dag.graph["name"] == "K3"

    def test_get_edge_data(self):
        G = self.G.copy()
        assert G.get_edge_data(0, 1) == {}
        assert G[0][1] == {}
        assert G.get_edge_data(10, 20) is None
        assert G.get_edge_data(-1, 0) is None
        assert G.get_edge_data(-1, 0, default=1) == 1

    def test_contains(self):
        G = self.G
        assert 1 in G
        assert 4 not in G
        assert "b" not in G
        assert [] not in G  # no exception for nonhashable
        assert {1: 1} not in G  # no exception for nonhashable

    def test_order(self):
        G = self.G
        assert len(G) == 3
        assert G.order() == 3
        assert G.number_of_nodes() == 3

    def test_nodes(self):
        G = self.G
        assert sorted(G.nodes(data=True)) == [(0, {}), (1, {}), (2, {})]

    def test_none_node(self):
        G = self.Graph()
        with pytest.raises(ValueError):
            G.add_node(None)
        with pytest.raises(ValueError):
            G.add_nodes_from([None])
        with pytest.raises(ValueError):
            G.add_edge(0, None)
        with pytest.raises(ValueError):
            G.add_edges_from([(0, None)])

    def test_has_node(self):
        G = self.G
        assert G.has_node(1)
        assert not G.has_node(4)
        assert not G.has_node([])  # no exception for nonhashable
        assert not G.has_node({1: 1})  # no exception for nonhashable

    def test_has_edge(self):
        G = self.G
        assert G.has_edge(0, 1)
        assert not G.has_edge(0, -1)

    def test_name(self):
        G = self.Graph(name="")
        assert G.name == ""
        G = self.Graph(name="test")
        assert G.name == "test"

    def add_attributes(self, G):
        """Test adding edges with attributes to graph."""
        G.dag.graph["foo"] = []
        G.nodes[0]["foo"] = []
        G.remove_edge(1, 2)
        ll = []
        G.add_edge(1, 2, foo=ll)
        G.add_edge(2, 1, foo=ll)


class TestCPDAG(TestNetworkxGraph):
    def setup_method(self):
        # start every graph with the confounded graph
        # 0 -> 1, 0 -> 2 with 1 <--> 0
        self.Graph = CPDAG
        incoming_uncertain_data = [(0, 1)]

        # build dict-of-dict-of-dict K3
        ed1, ed2 = ({}, {})
        incoming_graph_data = {0: {1: ed1, 2: ed2}}
        self.G = self.Graph(incoming_graph_data, incoming_uncertain_data)

    def test_add_undirected_edge(self):
        pass

    def test_orient_undirected_edge(self):
        pass


class TestADMG(TestGraph):
    """Test relevant causal graph properties."""

    def setup_method(self):
        # start every graph with the confounded graph
        # 0 -> 1, 0 -> 2 with 1 <--> 0
        self.Graph = ADMG
        incoming_latent_data = [(0, 1)]

        # build dict-of-dict-of-dict K3
        ed1, ed2 = ({}, {})
        incoming_graph_data = {0: {1: ed1, 2: ed2}}
        self.G = self.Graph(incoming_graph_data, incoming_latent_data)

    def test_str_unnamed(self):
        G = self.Graph()
        G.add_edges_from([(1, 2), (2, 3)])
        G.add_bidirected_edge(1, 3)
        assert str(G) == f"{type(G).__name__} with 3 nodes, 2 edges and 1 bidirected edges"

    def test_str_named(self):
        G = self.Graph(name="foo")
        G.add_edges_from([(1, 2), (2, 3)])
        G.add_bidirected_edge(1, 3)
        assert (
            str(G) == f"{type(G).__name__} named 'foo' with 3 nodes, 2 edges and 1 bidirected edges"
        )

    def test_hash(self):
        """Test hashing a causal graph."""
        G = self.G
        current_hash = hash(G)
        assert G._current_hash is None

        G.add_bidirected_edge("1", "2")
        new_hash = hash(G)
        assert current_hash != new_hash

        G.remove_bidirected_edge("1", "2")
        assert current_hash == hash(G)

    def test_full_graph(self):
        """Test computing a full graph from causal graph."""
        G = self.G
        # the current hash should match after computing full graphs
        current_hash = hash(G)
        G.compute_full_graph()
        assert current_hash == G._current_hash
        G.compute_full_graph()
        assert current_hash == G._current_hash

        # after adding a new edge, the hash should change and
        # be different
        G.add_bidirected_edge("1", "2")
        new_hash = hash(G)
        assert new_hash != G._current_hash

        # once the hash is computed, it should be the same again
        G.compute_full_graph()
        assert new_hash == G._current_hash

        # removing the bidirected edge should result in the same
        # hash again
        G.remove_bidirected_edge("1", "2")
        assert current_hash != G._current_hash
        G.compute_full_graph()
        assert current_hash == G._current_hash

        # different orders of edges shouldn't matter
        G_copy = G.copy()
        G.add_bidirected_edge("1", "2")
        G.add_bidirected_edge("2", "3")
        G_hash = hash(G)
        G_copy.add_bidirected_edge("2", "3")
        G_copy.add_bidirected_edge("1", "2")
        copy_hash = hash(G_copy)
        assert G_hash == copy_hash

    def test_bidirected_edge(self):
        """Test bidirected edge functions."""
        # add bidirected edge to an isolated node
        G = self.G
        G.add_bidirected_edge(1, 5)
        assert G.has_bidirected_edge(1, 5)
        assert G.has_bidirected_edge(5, 1)
        G.remove_bidirected_edge(1, 5, remove_isolate=False)
        assert 5 in G
        assert nx.is_isolate(G, 5)
        assert not G.has_bidirected_edge(1, 5)
        assert not G.has_bidirected_edge(5, 1)

        G.add_bidirected_edge(1, 5)
        G.remove_bidirected_edge(1, 5)
        print(G.nodes)
        assert 5 not in G

    def test_d_separation(self):
        G = self.G.copy()
        # add collider on 0
        G.add_edge(3, 0)

        # normal d-separation statements should hold
        assert not d_separated(G, 1, 2, set())
        assert d_separated(G, 1, 2, 0)

        # when we add an edge from 0 -> 1
        # there is no d-separation statement
        assert not d_separated(G, 3, 1, set())
        assert not d_separated(G, 3, 1, 0)

        # test collider works on bidirected edge
        # 1 <-> 0
        G.remove_edge(0, 1)
        assert d_separated(G, 3, 1, set())
        assert not d_separated(G, 3, 1, 0)

    # def test_add_multiple_edges(self):
    #     G = self.G
    # since there is a directed edge from

    def test_children_and_parents(self):
        """Test working with children and parents."""
        # 0 -> 1, 0 -> 2 with 1 <--> 0
        G = self.G.copy()

        # basic parent/children semantics
        assert [1, 2] == list(G.children(0))
        assert [] == list(G.parents(0))
        assert [] == list(G.children(1))
        assert [0] == list(G.parents(1))

        # a lone bidirected edge is not a child or a parent
        G.add_bidirected_edge(2, 3)
        assert [] == list(G.parents(3))
        assert [] == list(G.children(3))

    def test_export_dot(self):
        """Test exporting to DOT format."""
        # 0 -> 1, 0 -> 2 with 1 <--> 0
        G = self.G.copy()

        # make sure output handles a string for a node
        G.add_edge(0, "1-0")

        dot_graph = G.to_dot_graph()

        # make sure the output adheres to the DOT format
        assert dot_graph.startswith("strict digraph {")
        assert dot_graph.endswith("}")
        for node in G.nodes:
            assert f"{node};\n" in dot_graph
        for u, v in G.edges:
            if isinstance(u, str):
                u = f'"{u}"'
            if isinstance(v, str):
                v = f'"{v}"'
            assert f"{u} -> {v};\n" in dot_graph
        for u, v in G.bidirected_edges:
            assert f"{u} <-> {v};\n" in dot_graph

<<<<<<< HEAD
=======
    # TODO: make numpy work by just creating a lower-triangular matrix with enum mapping for edge types
    @pytest.mark.skip()
    def test_export_numpy(self):
        # 0 -> 1, 0 -> 2 with 1 <--> 0
        G = self.PAG.copy()

        numpy_graph = G.to_numpy_array()
        expected_arr = np.zeros((3, 3))
        expected_arr[0, 1] = 2
        expected_arr[0, 2] = 2
        expected_arr[1, 0] = 1
        assert numpy_graph

    def test_size(self):
        G = self.G

        # size stores all edges
        assert G.size() == 3
        assert G.number_of_edges() == 2
        assert G.number_of_bidirected_edges() == 1

>>>>>>> 56dfd156
    def test_do_intervention(self):
        """Test do interventions with causal graph."""
        pass

    def test_soft_intervention(self):
        """Test soft interventions with causal graph."""
        pass

    def test_c_components(self):
        """Test working with c-components in causal graph."""
        pass


class TestPAG(TestADMG):
    def setup_method(self):
        # setup the causal graph in previous method
        # start every graph with the confounded graph
        # 0 -> 1, 0 -> 2 with 1 <--> 0
        super().setup_method()
        self.Graph = PAG
        self.PAG = PAG(self.G.dag)

        # Create a PAG: 2 <- 0 <-> 1 o-o 4
        # handle the bidirected edge from 0 to 1
        self.PAG.remove_edge(0, 1)
        self.PAG.add_bidirected_edge(0, 1)

        # also setup a PAG with uncertain edges
        self.PAG.add_circle_edge(1, 4, bidirected=True)

    def test_str_unnamed(self):
        G = self.Graph()
        G.add_edges_from([(1, 2), (2, 3)])
        G.add_bidirected_edge(1, 3)
        assert (
            str(G)
            == f"{type(G).__name__} with 3 nodes, 2 edges, 1 bidirected edges and 0 circle edges."
        )

    def test_str_named(self):
        G = self.Graph(name="foo")
        G.add_edges_from([(1, 2), (2, 3)])
        G.add_bidirected_edge(1, 3)
        assert (
            str(G)
            == f"{type(G).__name__} named 'foo' with 3 nodes, 2 edges, 1 bidirected edges and 0 circle edges."
        )

    def test_neighbors(self):
        # 0 -> 1, 0 -> 2 with 1 <--> 0
        G = self.PAG

        assert G.neighbors(2) == [0]
        assert G.neighbors(0) == [2, 1]
        assert G.neighbors(1) == [0, 4]
        assert G.neighbors(4) == [1]

    def test_wrong_construction(self):
        # PAGs only allow one type of edge between any two nodes
        edge_list = [
            ("x4", "x1"),
            ("x2", "x5"),
        ]
        latent_edge_list = [("x1", "x2"), ("x4", "x5"), ("x4", "x1")]
        with pytest.raises(RuntimeError, match="There are multiple edges"):
            PAG(edge_list, incoming_latent_data=latent_edge_list)

    def test_hash_with_circles(self):
        # 2 <- 0 <-> 1 o-o 4
        G = self.PAG
        current_hash = hash(G)
        assert G._current_hash is None

        G.add_circle_edge(2, 3, bidirected=True)
        new_hash = hash(G)
        assert current_hash != new_hash

        G.remove_circle_edge(2, 3, bidirected=True)
        assert current_hash == hash(G)

    def test_add_circle_edge(self):
        G = self.PAG
        assert not G.has_edge(1, 3)

        # if we try to add a circle edge to a new node
        # where there is no arrow already without specifying
        # bidirected, then an error will be raised
        with pytest.raises(RuntimeError, match="There is no directed"):
            G.add_circle_edge(1, 3)
        G.add_circle_edge(1, 3, bidirected=True)
        assert not G.has_edge(1, 3)
        assert G.has_circle_edge(1, 3)

    def test_adding_edge_errors(self):
        """Test that adding edges in PAG result in certain errors."""
        # 2 <- 0 <-> 1 o-o 4
        G = self.PAG

        with pytest.raises(RuntimeError, match="There is already an existing edge between 0 and 2"):
            G.add_circle_edge(0, 2)
        with pytest.raises(RuntimeError, match="There is already an existing edge between 0 and 1"):
            G.add_circle_edge(0, 1)
        with pytest.raises(RuntimeError, match="There is already an existing edge between 0 and 1"):
            G.add_circle_edges_from([(0, 1)])
        with pytest.raises(RuntimeError, match="There is already an existing edge between 1 and 4"):
            G.add_edge(1, 4)
        with pytest.raises(RuntimeError, match="There is already an existing edge between 0 and 1"):
            G.add_edges_from([(0, 1)])
        with pytest.raises(RuntimeError, match="There is already an existing edge between 0 and 2"):
            G.add_bidirected_edge(0, 2)
        with pytest.raises(RuntimeError, match="There is already an existing edge between 0 and 2"):
            G.add_bidirected_edges_from([(0, 2)])
        with pytest.raises(RuntimeError, match="There is already an existing edge between 1 and 4"):
            G.add_bidirected_edges_from([(1, 4)])
        with pytest.raises(RuntimeError, match="There is an existing 0 -> 2"):
            # adding an edge from 2 -> 0, will result in an error
            G.add_edge(2, 0)

        # adding a single circle edge is fine
        G.add_circle_edge(2, 0)

    def test_remove_circle_edge(self):
        G = self.PAG
        assert G.has_circle_edge(1, 4)
        G.remove_circle_edge(1, 4)
        assert not G.has_circle_edge(1, 4)

    def test_orient_circle_edge(self):
        G = self.PAG
        G.orient_circle_edge(1, 4, "arrow")
        assert G.has_edge(1, 4)
        assert not G.has_circle_edge(1, 4)

        with pytest.raises(ValueError, match="edge_type must be"):
            G.orient_circle_edge(1, 4, "circl")
        assert G.has_edge(1, 4)
        assert not G.has_circle_edge(1, 4)

    def test_m_separation(self):
        G = self.PAG
        assert not d_separated(G, 0, 4, set())
        assert not d_separated(G, 0, 4, 1)

        # check various cases
        G.add_edge(4, 3)
        assert not d_separated(G, 3, 1, set())
        assert d_separated(G, 3, 1, 4)

        # check what happens in the other direction
        G.remove_edge(4, 3)
        G.add_edge(3, 4)
        assert not d_separated(G, 3, 1, set())
        assert not d_separated(G, 3, 1, 4)

    def test_children_and_parents(self):
        """Test working with children and parents."""
        # 2 <- 0 <-> 1 o-o 4
        G = self.PAG.copy()

        # basic parent/children semantics
        assert [2] == list(G.children(0))
        assert [] == list(G.parents(0))
        assert [] == list(G.children(1))
        assert [] == list(G.parents(1))
        assert [] == list(G.parents(4))
        assert [] == list(G.children(4))

        # o-o edges do not constitute possible parent/children
        assert [] == list(G.possible_children(1)) == list(G.possible_parents(1))
        assert [] == list(G.possible_children(4)) == list(G.possible_parents(4))

        # when the parental relationship between 2 and 0
        # is made uncertain, the parents/children sets reflect
        G.add_circle_edge(2, 0)
        assert [] == list(G.children(0))
        assert [] == list(G.parents(2))

        # 2 and 0 now have possible children/parents relationship
        assert [0] == list(G.possible_parents(2))
        assert [2] == list(G.possible_children(0))

    def test_export_numpy(self):
        # 0 -> 1, 0 -> 2 with 1 <--> 0
        G = self.PAG.copy()

        numpy_graph = G.to_numpy_array()
        expected_arr = np.zeros((3, 3))
        expected_arr[0, 1] = 2
        expected_arr[0, 2] = 2
        expected_arr[1, 0] = 1<|MERGE_RESOLUTION|>--- conflicted
+++ resolved
@@ -409,8 +409,6 @@
         for u, v in G.bidirected_edges:
             assert f"{u} <-> {v};\n" in dot_graph
 
-<<<<<<< HEAD
-=======
     # TODO: make numpy work by just creating a lower-triangular matrix with enum mapping for edge types
     @pytest.mark.skip()
     def test_export_numpy(self):
@@ -432,7 +430,6 @@
         assert G.number_of_edges() == 2
         assert G.number_of_bidirected_edges() == 1
 
->>>>>>> 56dfd156
     def test_do_intervention(self):
         """Test do interventions with causal graph."""
         pass
